package unitdb

import (
	"context"
	"errors"
	"fmt"
	"log"
	"net"
	"sync"
	"sync/atomic"
	"time"

	"github.com/golang/protobuf/proto"
	"github.com/unit-io/unitdb-go/store"
<<<<<<< HEAD
	"github.com/unit-io/unitdb-go/utp"
	plugins "github.com/unit-io/unitdb/server/common"
=======
	"github.com/unit-io/unitdb/server/common"
>>>>>>> 059286fa
	pbx "github.com/unit-io/unitdb/server/proto"
	"google.golang.org/grpc"

	// Database store
	_ "github.com/unit-io/unitdb-go/db/unitdb"
)

type Client interface {
	// Connect will create a connection to the server
	Connect() error
	// ConnectContext will create a connection to the server
	// The context will be used in the grpc stream connection
	ConnectContext(ctx context.Context) error
	// Disconnect will end the connection with the server, but not before waiting
	// the client wait group is done.
	Disconnect() error
	// DisconnectContext will end the connection with the server, but not before waiting
	// the client wait group is done.
	// The context used grpc stream to signal context done.
	DisconnectContext(ctx context.Context) error
	// Publish will publish a message with the specified DeliveryMode and content
	// to the specified topic.
	Publish(topic, payload []byte, pubOpts ...PubOptions) Result
	// Subscribe starts a new subscription. Provide a MessageHandler to be executed when
	// a message is published on the topic provided, or nil for the default handler
	Subscribe(topic []byte, subOpts ...SubOptions) Result
	// Unsubscribe will end the subscription from each of the topics provided.
	// Messages published to those topics from other clients will no longer be
	// received.
	Unsubscribe(topics ...[]byte) Result
}
type client struct {
	mu         sync.Mutex // mutex for the connection
	opts       *options
	context    context.Context    // context for the client
	cancel     context.CancelFunc // cancellation function
	messageIds                    // local identifier of messages
	connID     int32              // Theunique id of the connection.
	conn       net.Conn           // the network connection
	stream     grpc.Stream
	send       chan *PacketAndResult
	recv       chan utp.Packet
	pub        chan *utp.Publish
	callbacks  map[uint64]MessageHandler

	// Time when the keepalive session was last refreshed
	lastTouched atomic.Value
	// Time when the session received any packer from client
	lastAction atomic.Value

	// Close.
	closeC chan struct{}
	closeW sync.WaitGroup
	closed uint32
}

func NewClient(target string, clientID string, opts ...Options) (Client, error) {
	ctx, cancel := context.WithCancel(context.Background())
	c := &client{
		opts:       new(options),
		context:    ctx,
		cancel:     cancel,
		messageIds: messageIds{index: make(map[MID]Result)},
		send:       make(chan *PacketAndResult, 1), // buffered
		recv:       make(chan utp.Packet),
		pub:        make(chan *utp.Publish),
		callbacks:  make(map[uint64]MessageHandler),
		// close
		closeC: make(chan struct{}),
	}
	WithDefaultOptions().set(c.opts)
	for _, opt := range opts {
		opt.set(c.opts)
	}
	// set default options
	c.opts.addServer(target)
	c.opts.setClientID([]byte(clientID))
	c.callbacks[0] = c.opts.defaultMessageHandler

	// Open database connection
	path := c.opts.storePath
	if clientID != "" {
		path = path + "/" + clientID
	}
	if err := store.Open(path, int64(c.opts.storeSize), false); err != nil {
		return nil, err
	}

	return c, nil
}

func StreamConn(
	stream grpc.Stream,
) *common.Conn {
	packetFunc := func(msg proto.Message) *[]byte {
		return &msg.(*pbx.Packet).Data
	}
	return &common.Conn{
		Stream: stream,
		InMsg:  &pbx.Packet{},
		OutMsg: &pbx.Packet{},
		Encode: common.Encode(packetFunc),
		Decode: common.Decode(packetFunc),
	}
}

func (c *client) close() error {
	defer c.conn.Close()

	if !c.setClosed() {
		return errors.New("error disconnecting client")
	}

	// Signal all goroutines.
	close(c.closeC)

	// Wait for all goroutines to exit.
	c.closeW.Wait()
	close(c.send)
	close(c.recv)
	close(c.pub)
	store.Close()
	if c.cancel != nil {
		c.cancel()
	}
	return nil
}

// Connect will create a connection to the server
func (c *client) Connect() error {
	return c.ConnectContext(c.context)
}

// ConnectContext will create a connection to the server
// The context will be used in the grpc stream connection
func (c *client) ConnectContext(ctx context.Context) error {
	// Connect to the server
	if len(c.opts.servers) == 0 {
		return errors.New("no servers defined to connect to")
	}

	// var cancel context.CancelFunc
	if c.opts.connectTimeout != 0 {
		ctx, c.cancel = context.WithTimeout(ctx, c.opts.connectTimeout)
	} else {
		ctx, c.cancel = context.WithCancel(ctx)
	}
	// defer cancel()
	if err := c.attemptConnection(ctx); err != nil {
		return err
	}

	// Take care of any messages in the store
	if !c.opts.cleanSession {
		c.resume(c.opts.resumeSubs)
	} else {
		// contract is used as blockId and key prefix
		store.Log.Reset()
	}
	if c.opts.keepAlive != 0 {
		c.updateLastAction()
		c.updateLastTouched()
		go c.keepalive(ctx)
	}
	go c.readLoop(ctx)   // process incoming messages
	go c.writeLoop(ctx)  // send messages to servers
	go c.dispatcher(ctx) // dispatch messages to client

	return nil
}

func (c *client) attemptConnection(ctx context.Context) error {
	for _, uri := range c.opts.servers {
		switch uri.Scheme {
		case "grpc", "ws":
			conn, err := grpc.Dial(
				uri.Host,
				grpc.WithBlock(),
				grpc.WithInsecure(),
				grpc.WithTimeout(c.opts.connectTimeout),
			)
			if err != nil {
				return err
			}

			// Connect to grpc stream
			stream, err := pbx.NewUnitdbClient(conn).Stream(ctx)
			if err != nil {
				log.Fatal(err)
			}
			c.conn = StreamConn(stream)
		case "tcp":
			conn, err := net.DialTimeout("tcp", uri.Host, c.opts.connectTimeout)
			if err != nil {
				return err
			}
			c.conn = conn
		case "unix":
			conn, err := net.DialTimeout("unix", uri.Host, c.opts.connectTimeout)
			if err != nil {
				return err
			}
			c.conn = conn
		}

		// get Connect message from options.
		cm := newConnectMsgFromOptions(c.opts, uri)
		rc, connId, _ := Connect(c.conn, cm)
		fmt.Println("conn::attempConnection: connID ", uint32(connId))
		if rc == utp.Accepted {
			c.connID = connId
			c.messageIds.reset(MID(c.connID))
			break // successfully connected
		}
		if c.conn != nil {
			c.DisconnectContext(ctx)
		}
	}
	return nil
}

// Disconnect will disconnect the connection to the server
func (c *client) Disconnect() error {
	return c.DisconnectContext(c.context)
}

// Disconnect will disconnect the connection to the server
func (c *client) DisconnectContext(ctx context.Context) error {
	if err := c.ok(); err != nil {
		// Disconnect() called but not connected
		return nil
	}
	defer c.close()
	p := &utp.Disconnect{}
	r := &DisconnectResult{result: result{complete: make(chan struct{})}}
	c.send <- &PacketAndResult{p: p, r: r}
	_, err := r.Get(ctx, c.opts.writeTimeout)
	return err
}

// internalConnLost cleanup when connection is lost or an error occurs
func (c *client) internalConnLost(err error) {
	// It is possible that internalConnLost will be called multiple times simultaneously
	// (including after sending a DisconnectPacket) as such we only do cleanup etc if the
	// routines were actually running and are not being disconnected at users request
	defer c.close()
	if err := c.ok(); err == nil {
		if c.opts.connectionLostHandler != nil {
			go c.opts.connectionLostHandler(c, err)
		}
	}

	fmt.Println("internalConnLost exiting")
}

// Publish will publish a message with the specified DeliveryMode and content
// to the specified topic.
func (c *client) Publish(topic, payload []byte, pubOpts ...PubOptions) Result {
	r := &PublishResult{result: result{complete: make(chan struct{})}}
	if err := c.ok(); err != nil {
		r.setError(errors.New("error not connected"))
		return r
	}

	opts := new(pubOptions)
	for _, opt := range pubOpts {
		opt.set(opts)
	}

	pub := &utp.Publish{}
	pub.Topic = topic
	pub.Payload = payload
	pub.DeliveryMode = opts.deliveryMode
	pub.Ttl = opts.ttl

	if pub.MessageID == 0 {
		mID := c.nextID(r)
		pub.MessageID = c.outboundID(mID)
	}
	publishWaitTimeout := c.opts.writeTimeout
	if publishWaitTimeout == 0 {
		publishWaitTimeout = time.Second * 30
	}
	// persist outbound
	c.storeOutbound(pub)
	select {
	case c.send <- &PacketAndResult{p: pub, r: r}:
	case <-time.After(publishWaitTimeout):
		r.setError(errors.New("publish timeout error occurred"))
		return r
	}
	return r
}

// Subscribe starts a new subscription. Provide a MessageHandler to be executed when
// a message is published on the topic provided.
func (c *client) Subscribe(topic []byte, subOpts ...SubOptions) Result {
	r := &SubscribeResult{result: result{complete: make(chan struct{})}}
	if err := c.ok(); err != nil {
		r.setError(errors.New("error not connected"))
		return r
	}
	opts := new(subOptions)
	for _, opt := range subOpts {
		opt.set(opts)
	}

	sub := &utp.Subscribe{}
	sub.Subscriptions = append(sub.Subscriptions, &utp.Subscription{Topic: topic, DeliveryMode: opts.deliveryMode, Last: opts.last})

	if opts.callback != nil {
	}

	if sub.MessageID == 0 {
		mID := c.nextID(r)
		sub.MessageID = c.outboundID(mID)
	}
	subscribeWaitTimeout := c.opts.writeTimeout
	if subscribeWaitTimeout == 0 {
		subscribeWaitTimeout = time.Second * 30
	}
	// persist outbound
	c.storeOutbound(sub)
	select {
	case c.send <- &PacketAndResult{p: sub, r: r}:
	case <-time.After(subscribeWaitTimeout):
		r.setError(errors.New("subscribe timeout error occurred"))
		return r
	}

	return r
}

// Unsubscribe will end the subscription from each of the topics provided.
// Messages published to those topics from other clients will no longer be
// received.
func (c *client) Unsubscribe(topics ...[]byte) Result {
	r := &SubscribeResult{result: result{complete: make(chan struct{})}}
	unsub := &utp.Unsubscribe{}
	var subs []*utp.Subscription
	for _, topic := range topics {
		sub := &utp.Subscription{Topic: topic}
		subs = append(subs, sub)
	}
	unsub.Subscriptions = subs
	if unsub.MessageID == 0 {
		mID := c.nextID(r)
		unsub.MessageID = c.outboundID(mID)
	}
	unsubscribeWaitTimeout := c.opts.writeTimeout
	if unsubscribeWaitTimeout == 0 {
		unsubscribeWaitTimeout = time.Second * 30
	}
	// persist outbound
	c.storeOutbound(unsub)
	select {
	case c.send <- &PacketAndResult{p: unsub, r: r}:
	case <-time.After(unsubscribeWaitTimeout):
		r.setError(errors.New("unsubscribe timeout error occurred"))
		return r
	}
	return r
}

// Load all stored messages and resend them to ensure DeliveryMode even after an application crash.
func (c *client) resume(subscription bool) {
	keys := store.Log.Keys()
	for _, k := range keys {
		msg := store.Log.Get(k)
		if msg == nil {
			continue
		}
		info := msg.Info()
		// isKeyOutbound
		if (k & (1 << 4)) == 0 {
			switch msg.(type) {
			case *utp.Subscribe:
				if subscription {
					p := msg.(*utp.Subscribe)
					r := &SubscribeResult{result: result{complete: make(chan struct{})}}
					r.messageID = info.MessageID
					var topics []Subscription
					for _, sub := range p.Subscriptions {
						var t Subscription
						t.Topic = sub.Topic
						t.DeliveryMode = sub.DeliveryMode
						topics = append(topics, t)
					}
					r.subs = append(r.subs, topics...)
					//c.claimID(token, details.MessageID)
					c.send <- &PacketAndResult{p: msg, r: r}
				}
			case *utp.Unsubscribe:
				if subscription {
					r := &UnsubscribeResult{result: result{complete: make(chan struct{})}}
					c.send <- &PacketAndResult{p: msg, r: r}
				}

			case *utp.Pubreceive, *utp.Pubreceipt:
				c.send <- &PacketAndResult{p: msg, r: nil}
			case *utp.Publish:
				r := &PublishResult{result: result{complete: make(chan struct{})}}
				r.messageID = info.MessageID
				// c.claimID(token, details.MessageID)
				c.send <- &PacketAndResult{p: msg, r: r}
			default:
				store.Log.Delete(k)
			}
		} else {
			switch msg.(type) {
			case *utp.Pubnew, *utp.Pubreceipt:
				c.recv <- msg
			default:
				store.Log.Delete(k)
			}
		}
	}
}

// TimeNow returns current wall time in UTC rounded to milliseconds.
func TimeNow() time.Time {
	return time.Now().UTC().Round(time.Millisecond)
}

func (c *client) inboundID(id int32) MID {
	return MID(c.connID - id)
}

func (c *client) outboundID(mid MID) (id int32) {
	return c.connID - (int32(mid))
}

func (c *client) updateLastAction() {
	if c.opts.keepAlive != 0 {
		c.lastAction.Store(TimeNow())
	}
}

func (c *client) updateLastTouched() {
	c.lastTouched.Store(TimeNow())
}

func (c *client) storeInbound(m utp.Packet) {
	store.Log.PersistInbound(uint32(c.connID), m)
}

func (c *client) storeOutbound(m utp.Packet) {
	store.Log.PersistOutbound(uint32(c.connID), m)
}

// Set closed flag; return true if not already closed.
func (c *client) setClosed() bool {
	return atomic.CompareAndSwapUint32(&c.closed, 0, 1)
}

// Check whether connection was closed.
func (c *client) isClosed() bool {
	return atomic.LoadUint32(&c.closed) != 0
}

// Check read ok status.
func (c *client) ok() error {
	if c.isClosed() {
		return errors.New("client connection is closed.")
	}
	return nil
}<|MERGE_RESOLUTION|>--- conflicted
+++ resolved
@@ -12,12 +12,8 @@
 
 	"github.com/golang/protobuf/proto"
 	"github.com/unit-io/unitdb-go/store"
-<<<<<<< HEAD
 	"github.com/unit-io/unitdb-go/utp"
-	plugins "github.com/unit-io/unitdb/server/common"
-=======
 	"github.com/unit-io/unitdb/server/common"
->>>>>>> 059286fa
 	pbx "github.com/unit-io/unitdb/server/proto"
 	"google.golang.org/grpc"
 
@@ -226,7 +222,6 @@
 		// get Connect message from options.
 		cm := newConnectMsgFromOptions(c.opts, uri)
 		rc, connId, _ := Connect(c.conn, cm)
-		fmt.Println("conn::attempConnection: connID ", uint32(connId))
 		if rc == utp.Accepted {
 			c.connID = connId
 			c.messageIds.reset(MID(c.connID))
